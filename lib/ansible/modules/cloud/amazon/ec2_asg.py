#!/usr/bin/python
# This file is part of Ansible
#
# Ansible is free software: you can redistribute it and/or modify
# it under the terms of the GNU General Public License as published by
# the Free Software Foundation, either version 3 of the License, or
# (at your option) any later version.
#
# Ansible is distributed in the hope that it will be useful,
# but WITHOUT ANY WARRANTY; without even the implied warranty of
# MERCHANTABILITY or FITNESS FOR A PARTICULAR PURPOSE.  See the
# GNU General Public License for more details.
#
# You should have received a copy of the GNU General Public License
# along with Ansible.  If not, see <http://www.gnu.org/licenses/>.
ANSIBLE_METADATA = {'status': ['stableinterface'],
                    'supported_by': 'committer',
                    'version': '1.0'}

DOCUMENTATION = """
---
module: ec2_asg
short_description: Create or delete AWS Autoscaling Groups
description:
  - Can create or delete AWS Autoscaling Groups
  - Works with the ec2_lc module to manage Launch Configurations
version_added: "1.6"
author: "Gareth Rushgrove (@garethr)"
options:
  state:
    description:
      - register or deregister the instance
    required: false
    choices: ['present', 'absent']
    default: present
  name:
    description:
      - Unique name for group to be created or deleted
    required: true
  load_balancers:
    description:
      - List of ELB names to use for the group
    required: false
  target_group_arns:
    description:
      - List of target group ARNs to use for the group
    required: false
  availability_zones:
    description:
      - List of availability zone names in which to create the group.  Defaults to all the availability zones in the region if vpc_zone_identifier is not set.
    required: false
  launch_config_name:
    description:
      - Name of the Launch configuration to use for the group. See the ec2_lc module for managing these.
    required: true
  min_size:
    description:
      - Minimum number of instances in group, if unspecified then the current group value will be used.
    required: false
  max_size:
    description:
      - Maximum number of instances in group, if unspecified then the current group value will be used.
    required: false
  placement_group:
    description:
      - Physical location of your cluster placement group created in Amazon EC2.
    required: false
    version_added: "2.3"
    default: None
  desired_capacity:
    description:
      - Desired number of instances in group, if unspecified then the current group value will be used.
    required: false
  replace_all_instances:
    description:
      - In a rolling fashion, replace all instances with an old launch configuration with one from the current launch configuration.
    required: false
    version_added: "1.8"
    default: False
  replace_batch_size:
    description:
      - Number of instances you'd like to replace at a time.  Used with replace_all_instances.
    required: false
    version_added: "1.8"
    default: 1
  replace_instances:
    description:
      - List of instance_ids belonging to the named ASG that you would like to terminate and be replaced with instances matching the current launch configuration.
    required: false
    version_added: "1.8"
    default: None
  lc_check:
    description:
      - Check to make sure instances that are being replaced with replace_instances do not already have the current launch_config.
    required: false
    version_added: "1.8"
    default: True
  vpc_zone_identifier:
    description:
      - List of VPC subnets to use
    required: false
    default: None
  tags:
    description:
      - A list of tags to add to the Auto Scale Group. Optional key is 'propagate_at_launch', which defaults to true.
    required: false
    default: None
    version_added: "1.7"
  health_check_period:
    description:
      - Length of time in seconds after a new EC2 instance comes into service that Auto Scaling starts checking its health.
    required: false
    default: 500 seconds
    version_added: "1.7"
  health_check_type:
    description:
      - The service you want the health status from, Amazon EC2 or Elastic Load Balancer.
    required: false
    default: EC2
    version_added: "1.7"
    choices: ['EC2', 'ELB']
  default_cooldown:
    description:
      - The number of seconds after a scaling activity completes before another can begin.
    required: false
    default: 300 seconds
    version_added: "2.0"
  wait_timeout:
    description:
      - how long before wait instances to become viable when replaced.  Used in conjunction with instance_ids option.
    default: 300
    version_added: "1.8"
  wait_for_instances:
    description:
      - Wait for the ASG instances to be in a ready state before exiting.  If instances are behind an ELB, it will wait until the ELB determines all instances have a lifecycle_state of  "InService" and  a health_status of "Healthy".
    version_added: "1.9"
    default: yes
    required: False
  termination_policies:
    description:
        - An ordered list of criteria used for selecting instances to be removed from the Auto Scaling group when reducing capacity.
        - For 'Default', when used to create a new autoscaling group, the "Default"i value is used. When used to change an existent autoscaling group, the current termination policies are maintained.
    required: false
    default: Default
    choices: ['OldestInstance', 'NewestInstance', 'OldestLaunchConfiguration', 'ClosestToNextInstanceHour', 'Default']
    version_added: "2.0"
  notification_topic:
    description:
      - A SNS topic ARN to send auto scaling notifications to.
    default: None
    required: false
    version_added: "2.2"
  notification_types:
    description:
      - A list of auto scaling events to trigger notifications on.
    default: ['autoscaling:EC2_INSTANCE_LAUNCH', 'autoscaling:EC2_INSTANCE_LAUNCH_ERROR', 'autoscaling:EC2_INSTANCE_TERMINATE', 'autoscaling:EC2_INSTANCE_TERMINATE_ERROR']
    required: false
    version_added: "2.2"
  suspend_processes:
    description:
      - A list of scaling processes to suspend.
    required: False
    default: []
    choices: ['Launch', 'Terminate', 'HealthCheck', 'ReplaceUnhealthy', 'AZRebalance', 'AlarmNotification', 'ScheduledActions', 'AddToLoadBalancer']
    version_added: "2.3"
extends_documentation_fragment:
    - aws
    - ec2
"""

EXAMPLES = '''
# Basic configuration

- ec2_asg:
    name: special
    load_balancers: [ 'lb1', 'lb2' ]
    availability_zones: [ 'eu-west-1a', 'eu-west-1b' ]
    launch_config_name: 'lc-1'
    min_size: 1
    max_size: 10
    desired_capacity: 5
    vpc_zone_identifier: [ 'subnet-abcd1234', 'subnet-1a2b3c4d' ]
    tags:
      - environment: production
        propagate_at_launch: no

# Rolling ASG Updates

# Below is an example of how to assign a new launch config to an ASG and terminate old instances.
#
# All instances in "myasg" that do not have the launch configuration named "my_new_lc" will be terminated in
# a rolling fashion with instances using the current launch configuration, "my_new_lc".
#
# This could also be considered a rolling deploy of a pre-baked AMI.
#
# If this is a newly created group, the instances will not be replaced since all instances
# will have the current launch configuration.

- name: create launch config
  ec2_lc:
    name: my_new_lc
    image_id: ami-lkajsf
    key_name: mykey
    region: us-east-1
    security_groups: sg-23423
    instance_type: m1.small
    assign_public_ip: yes

- ec2_asg:
    name: myasg
    launch_config_name: my_new_lc
    health_check_period: 60
    health_check_type: ELB
    replace_all_instances: yes
    min_size: 5
    max_size: 5
    desired_capacity: 5
    region: us-east-1

# To only replace a couple of instances instead of all of them, supply a list
# to "replace_instances":

- ec2_asg:
    name: myasg
    launch_config_name: my_new_lc
    health_check_period: 60
    health_check_type: ELB
    replace_instances:
    - i-b345231
    - i-24c2931
    min_size: 5
    max_size: 5
    desired_capacity: 5
    region: us-east-1
'''

import time
import logging as log
import traceback

from ansible.module_utils.basic import *
from ansible.module_utils.ec2 import *
from ansible.module_utils.six import iteritems

#log.basicConfig(filename='/tmp/ansible_ec2_asg.log', level=log.DEBUG, format='%(asctime)s: %(message)s', datefmt='%m/%d/%Y %I:%M:%S %p')

try:
    import boto3
    import botocore

    HAS_BOTO_3 = True
except ImportError:
    HAS_BOTO_3 = False

ASG_ATTRIBUTES = ('AvailabilityZones', 'DefaultCooldown', 'DesiredCapacity',
                  'HealthCheckGracePeriod', 'HealthCheckType', 'LaunchConfigurationName',
                  'LoadBalancerNames', 'MaxSize', 'MinSize', 'AutoScalingGroupName', 'PlacementGroup',
                  'TerminationPolicies', 'VPCZoneIdentifier')

INSTANCE_ATTRIBUTES = ('instance_id', 'health_status', 'lifecycle_state', 'launch_config_name')

def enforce_required_arguments(module):
    ''' As many arguments are not required for autoscale group deletion
        they cannot be mandatory arguments for the module, so we enforce
        them here '''
    missing_args = []
    for arg in ('min_size', 'max_size', 'launch_config_name'):
        if module.params[arg] is None:
            missing_args.append(arg)
    if missing_args:
        module.fail_json(msg="Missing required arguments for autoscaling group create/update: %s" % ",".join(missing_args))


def get_properties(autoscaling_group):
    properties = dict()
    properties['healthy_instances'] = 0
    properties['in_service_instances'] = 0
    properties['unhealthy_instances'] = 0
    properties['pending_instances'] = 0
    properties['viable_instances'] = 0
    properties['terminating_instances'] = 0

    instance_facts = dict()
    autoscaling_group_instances = autoscaling_group.get('Instances')
    if autoscaling_group_instances:
        properties['instances'] = [i['InstanceId'] for i in autoscaling_group_instances]
        for i in autoscaling_group_instances:
            instance_facts[i['InstanceId']] = {'health_status': i['HealthStatus'],
                                               'lifecycle_state': i['LifecycleState'],
                                               'launch_config_name': i['LaunchConfigurationName']}
            if i['HealthStatus'] == 'Healthy' and i['LifecycleState'] == 'InService':
                properties['viable_instances'] += 1
            if i['HealthStatus'] == 'Healthy':
                properties['healthy_instances'] += 1
            else:
                properties['unhealthy_instances'] += 1
            if i['LifecycleState'] == 'InService':
                properties['in_service_instances'] += 1
            if i['LifecycleState'] == 'Terminating':
                properties['terminating_instances'] += 1
            if i['LifecycleState'] == 'Pending':
                properties['pending_instances'] += 1
    else:
        properties['instances'] = []
    properties['instance_facts'] = instance_facts
    properties['load_balancers'] = autoscaling_group.get('LoadBalancerNames')
    properties['launch_config_name'] = autoscaling_group.get('LaunchConfigurationName')
    properties['tags'] = autoscaling_group.get('Tags')

    return properties

def elb_dreg(asg_connection, module, group_name, instance_id):
    region, ec2_url, aws_connect_params = get_aws_connection_info(module, boto3=True)
    as_group = asg_connection.describe_auto_scaling_groups(AutoScalingGroupNames=[group_name])['AutoScalingGroups'][0]
    wait_timeout = module.params.get('wait_timeout')
    count = 1
    if as_group['LoadBalancerNames'] and as_group['HealthCheckType'] == 'ELB':
        try:
            elb_connection = boto3_conn(module,
                                        conn_type='client',
                                        resource='elb',
                                        region=region,
                                        endpoint=ec2_url,
                                        **aws_connect_params)
        except boto.exception.NoAuthHandlerFound as e:
            module.fail_json(msg=str(e))
    else:
        return

    for lb in as_group['LoadBalancerNames']:
        elb_connection.deregister_instances_from_load_balancer(LoadBalancerName=lb,
                                                               Instances=[dict(InstanceId=instance_id)])
        log.debug("De-registering {0} from ELB {1}".format(instance_id, lb))

    wait_timeout = time.time() + wait_timeout
    while wait_timeout > time.time() and count > 0:
        count = 0
        for lb in as_group['LoadBalancerNames']:
            lb_instances = elb_connection.describe_instance_health(LoadBalancerName=lb)
            for i in lb_instances['InstanceStates']:
                if i['InstanceId'] == instance_id and i['State'] == "InService":
                    count += 1
                    log.debug("{0}: {1}, {2}".format(i['InstanceId'], i['State'], i['Description']))
        time.sleep(10)

    if wait_timeout <= time.time():
        # waiting took too long
        module.fail_json(msg = "Waited too long for instance to deregister. {0}".format(time.asctime()))


def elb_healthy(asg_connection, elb_connection, module, group_name):
    healthy_instances = set()
    as_group = asg_connection.describe_auto_scaling_groups(AutoScalingGroupNames=[group_name])['AutoScalingGroups'][0]
    props = get_properties(as_group)
    # get healthy, inservice instances from ASG
    instances = []
    for instance, settings in props['instance_facts'].items():
        if settings['lifecycle_state'] == 'InService' and settings['health_status'] == 'Healthy':
            instances.append(dict(InstanceId=instance))
    log.debug("ASG considers the following instances InService and Healthy: {0}".format(instances))
    log.debug("ELB instance status:")
    lb_instances = list()
    for lb in as_group.get('LoadBalancerNames'):
        # we catch a race condition that sometimes happens if the instance exists in the ASG
        # but has not yet show up in the ELB
        try:
            lb_instances = elb_connection.describe_instance_health(LoadBalancerName=lb, Instances=instances)
        except boto.exception.BotoServerError as e:
            if e.error_code == 'InvalidInstance':
                return None

            module.fail_json(msg=str(e))

        for i in lb_instances.get('InstanceStates'):
            if i['State'] == "InService":
                healthy_instances.add(i['InstanceId'])
            log.debug("ELB Health State {0}: {1}".format(i['InstanceId'], i['State']))
    return len(healthy_instances)


def tg_healthy(asg_connection, elbv2_connection, module, group_name):
    healthy_instances = set()
    as_group = asg_connection.describe_auto_scaling_groups(AutoScalingGroupNames=[group_name])['AutoScalingGroups'][0]
    props = get_properties(as_group)
    # get healthy, inservice instances from ASG
    instances = []
    for instance, settings in props['instance_facts'].items():
        if settings['lifecycle_state'] == 'InService' and settings['health_status'] == 'Healthy':
            instances.append(dict(Id=instance))
    log.debug("ASG considers the following instances InService and Healthy: {0}".format(instances))
    log.debug("Target Group instance status:")
    tg_instances = list()
    for tg in as_group.get('TargetGroupARNs'):
        # we catch a race condition that sometimes happens if the instance exists in the ASG
        # but has not yet show up in the ELB
        try:
            tg_instances = elbv2_connection.describe_target_health(TargetGroupArn=tg, Targets=instances)
        except boto.exception.BotoServerError as e:
            if e.error_code == 'InvalidInstance':
                return None
            module.fail_json(msg=str(e))

        for i in tg_instances.get('TargetHealthDescriptions'):
            if i['TargetHealth']['State'] == "healthy":
                healthy_instances.add(i['Target']['Id'])
            log.debug("Target Group Health State {0}: {1}".format(i['Target']['Id'], i['TargetHealth']['State']))
    return len(healthy_instances)


def wait_for_elb(asg_connection, module, group_name):
    region, ec2_url, aws_connect_params = get_aws_connection_info(module, boto3=True)
    wait_timeout = module.params.get('wait_timeout')

    # if the health_check_type is ELB, we want to query the ELBs directly for instance
    # status as to avoid health_check_grace period that is awarded to ASG instances
    as_group = asg_connection.describe_auto_scaling_groups(AutoScalingGroupNames=[group_name])['AutoScalingGroups'][0]

    if as_group.get('LoadBalancerNames') and as_group.get('HealthCheckType') == 'ELB':
        log.debug("Waiting for ELB to consider instances healthy.")
        try:
            # elb_connection = connect_to_aws(boto.ec2.elb, region, **aws_connect_params)
            elb_connection = boto3_conn(module,
                                        conn_type='client',
                                        resource='elb',
                                        region=region,
                                        endpoint=ec2_url,
                                        **aws_connect_params)
        except boto.exception.NoAuthHandlerFound as e:
            module.fail_json(msg=str(e))

        wait_timeout = time.time() + wait_timeout
        healthy_instances = elb_healthy(asg_connection, elb_connection, module, group_name)

        while healthy_instances < as_group.get('MinSize') and wait_timeout > time.time():
            healthy_instances = elb_healthy(asg_connection, elb_connection, module, group_name)
            log.debug("ELB thinks {0} instances are healthy.".format(healthy_instances))
            time.sleep(10)
        if wait_timeout <= time.time():
            # waiting took too long
            module.fail_json(msg="Waited too long for ELB instances to be healthy. %s" % time.asctime())
        log.debug("Waiting complete.  ELB thinks {0} instances are healthy.".format(healthy_instances))


def wait_for_target_group(asg_connection, module, group_name):
    region, ec2_url, aws_connect_params = get_aws_connection_info(module, boto3=True)
    wait_timeout = module.params.get('wait_timeout')

    # if the health_check_type is ELB, we want to query the ELBs directly for instance
    # status as to avoid health_check_grace period that is awarded to ASG instances
    as_group = asg_connection.describe_auto_scaling_groups(AutoScalingGroupNames=[group_name])['AutoScalingGroups'][0]

    if as_group.get('TargetGroupARNs') and as_group.get('HealthCheckType') == 'ELB':
        log.debug("Waiting for Target Group to consider instances healthy.")
        try:
            # elb_connection = connect_to_aws(boto.ec2.elb, region, **aws_connect_params)
            elbv2_connection = boto3_conn(module,
                                          conn_type='client',
                                          resource='elbv2',
                                          region=region,
                                          endpoint=ec2_url,
                                          **aws_connect_params)
        except boto.exception.NoAuthHandlerFound as e:
            module.fail_json(msg=str(e))
        wait_timeout = time.time() + wait_timeout
        healthy_instances = tg_healthy(asg_connection, elbv2_connection, module, group_name)

        # module.fail_json(msg=healthy_instances)
        while healthy_instances < as_group.get('MinSize') and wait_timeout > time.time():
            healthy_instances = tg_healthy(asg_connection, elbv2_connection, module, group_name)
            log.debug("Target Group thinks {0} instances are healthy.".format(healthy_instances))
            time.sleep(10)
        if wait_timeout <= time.time():
            # waiting took too long
            module.fail_json(msg="Waited too long for ELB instances to be healthy. %s" % time.asctime())
        log.debug("Waiting complete. Target Group thinks {0} instances are healthy.".format(healthy_instances))


def suspend_processes(ec2_connection, as_group, module):
    suspend_processes = set(module.params.get('suspend_processes'))

    try:
        suspended_processes = set([p['ProcessName'] for p in as_group['SuspendedProcesses']])
    except AttributeError:
        # New ASG being created, no suspended_processes defined yet
        suspended_processes = set()

    if suspend_processes == suspended_processes:
        return False

    resume_processes = list(suspended_processes - suspend_processes)
    if resume_processes:
        ec2_connection.resume_processes(AutoScalingGroupName=module.params.get('name'), ScalingProcesses=resume_processes)

    if suspend_processes:
        ec2_connection.suspend_processes(AutoScalingGroupName=module.params.get('name'), ScalingProcesses=list(suspend_processes))

    return True

def create_autoscaling_group(connection, module):
    group_name = module.params.get('name')
    load_balancers = module.params['load_balancers']
    target_group_arns = module.params['target_group_arns']
    availability_zones = module.params['availability_zones']
    launch_config_name = module.params.get('launch_config_name')
    min_size = module.params['min_size']
    max_size = module.params['max_size']
    placement_group = module.params.get('placement_group')
    desired_capacity = module.params.get('desired_capacity')
    vpc_zone_identifier = module.params.get('vpc_zone_identifier')
    set_tags = module.params.get('tags')
    health_check_period = module.params.get('health_check_period')
    health_check_type = module.params.get('health_check_type')
    default_cooldown = module.params.get('default_cooldown')
    wait_for_instances = module.params.get('wait_for_instances')
    as_groups = connection.describe_auto_scaling_groups(AutoScalingGroupNames=[group_name])
    wait_timeout = module.params.get('wait_timeout')
    termination_policies = module.params.get('termination_policies')
    notification_topic = module.params.get('notification_topic')
    notification_types = module.params.get('notification_types')

    if not vpc_zone_identifier and not availability_zones:
        region, ec2_url, aws_connect_params = get_aws_connection_info(module, boto3=True)
        try:
            ec2_connection = boto3_conn(module,
                                        conn_type='client',
                                        resource='ec2',
                                        region=region,
                                        endpoint=ec2_url,
                                        **aws_connect_params)
        except (botocore.exceptions.NoCredentialsError, AnsibleAWSError) as e:
            module.fail_json(msg=str(e))
    elif vpc_zone_identifier:
        vpc_zone_identifier = ','.join(vpc_zone_identifier)

    asg_tags = []
    for tag in set_tags:
        for k,v in iteritems(tag):
            if k !='propagate_at_launch':
                asg_tags.append(dict(Key=k,
                                     Value=v,
                                     PropagateAtLaunch=bool(tag.get('propagate_at_launch', True)),
                                     ResourceType='auto-scaling-group',
                                     ResourceId=group_name))
    if not as_groups.get('AutoScalingGroups'):
        if not vpc_zone_identifier and not availability_zones:
            availability_zones = module.params['availability_zones'] = [zone.name for zone in ec2_connection.get_all_zones()]
        enforce_required_arguments(module)
<<<<<<< HEAD
        launch_configs = connection.get_all_launch_configurations(names=[launch_config_name])
        if len(launch_configs) == 0:
            module.fail_json(msg="No launch config found with name %s" % launch_config_name)
        ag = AutoScalingGroup(
            group_name=group_name,
            load_balancers=load_balancers,
            availability_zones=availability_zones,
            launch_config=launch_configs[0],
            min_size=min_size,
            max_size=max_size,
            placement_group=placement_group,
            desired_capacity=desired_capacity,
            vpc_zone_identifier=vpc_zone_identifier,
            connection=connection,
            tags=asg_tags,
            health_check_period=health_check_period,
            health_check_type=health_check_type,
            default_cooldown=default_cooldown,
            termination_policies=termination_policies)
=======
        launch_configs = connection.describe_launch_configurations(LaunchConfigurationNames=[launch_config_name])
        ag = dict(
            AutoScalingGroupName=group_name,
            AvailabilityZones=availability_zones,
            LaunchConfigurationName=launch_configs['LaunchConfigurations'][0]['LaunchConfigurationName'],
            MinSize=min_size,
            MaxSize=max_size,
            DesiredCapacity=desired_capacity,
            VPCZoneIdentifier=vpc_zone_identifier,
            Tags=asg_tags,
            HealthCheckGracePeriod=health_check_period,
            HealthCheckType=health_check_type,
            DefaultCooldown=default_cooldown,
            TerminationPolicies=termination_policies)
        if placement_group:
            ag['PlacementGroup'] = placement_group
        if load_balancers:
            ag['LoadBalancerNames'] = load_balancers
        if target_group_arns:
            ag['TargetGroupARNs'] = target_group_arns
>>>>>>> 99d73436

        try:
            connection.create_auto_scaling_group(**ag)
            ag = connection.describe_auto_scaling_groups(
                AutoScalingGroupNames=[group_name])['AutoScalingGroups'][0]
            suspend_processes(connection, ag, module)
            if wait_for_instances:
                wait_for_new_inst(module, connection, group_name, wait_timeout, desired_capacity, 'viable_instances')
                if load_balancers:
                    wait_for_elb(connection, module, group_name)
                # Wait for target group health if target group(s)defined
                if target_group_arns:
                    wait_for_target_group(connection, module, group_name)
            if notification_topic:
                connection.put_notification_configuration(
                    AutoScalingGroupName=group_name,
                    TopicARN=notification_topic,
                    NotificationTypes=[
                        notification_types,
                    ]
                )
            as_group = connection.describe_auto_scaling_groups(
                AutoScalingGroupNames=[group_name])['AutoScalingGroups'][0]
            asg_properties = get_properties(as_group)
            changed = True
<<<<<<< HEAD
            return(changed, asg_properties)
        except BotoServerError as e:
            module.fail_json(msg="Failed to create Autoscaling Group: %s" % str(e), exception=traceback.format_exc())
=======
            return changed, asg_properties
        except botocore.exceptions.BotoCoreError as e:
            module.fail_json(msg="Failed to create Autoscaling Group: %s" % str(e), exception=traceback.format_exc(e))
>>>>>>> 99d73436
    else:
        as_group = as_groups['AutoScalingGroups'][0]
        changed = False

        if suspend_processes(connection, as_group, module):
            changed = True

        # process tag changes
        if len(set_tags) > 0:
            have_tags = as_group.get('Tags')
            want_tags = asg_tags
            dead_tags = []
            have_tag_keyvals = [x['Key'] for x in have_tags]
            want_tag_keyvals = [x['Key'] for x in want_tags]
            for have_tag_keyval in have_tag_keyvals:
                if have_tag_keyval not in want_tag_keyvals:
                    changed = True
                    dead_tags.append(dict(ResourceId=as_group['AutoScalingGroupName'],
                                          ResourceType='auto-scaling-group', Key=have_tag_keyval))
                    have_tags = [have_tag for have_tag in have_tags if have_tag['Key'] != have_tag_keyval]
            if dead_tags:
                connection.delete_tags(Tags=dead_tags)
            have_tags.sort()
            want_tags.sort()

            zipped = zip(have_tags, want_tags)
            if len(have_tags) != len(want_tags) or not all(x == y for x, y in zipped):
                changed = True
                connection.create_or_update_tags(Tags=asg_tags)

        # Handle load balancer attachments/detachments
        # Attach load balancers if they are specified but none currently exist
        if load_balancers and not as_group['LoadBalancerNames']:
            changed = True
            try:
                connection.attach_load_balancers(
                    AutoScalingGroupName=group_name,
                    LoadBalancerNames=load_balancers
                )
            except botocore.exceptions.BotoCoreError as e:
                module.fail_json(msg="Failed to update Autoscaling Group: %s" % str(e),
                                 exception=traceback.format_exc(e))

        # Update load balancers if they are specified and one or more already exists
        elif as_group['LoadBalancerNames']:
            # Get differences
            if not load_balancers:
                load_balancers = list()
            wanted_elbs = set(load_balancers)
            # module.fail_json(msg=list(wanted_elbs))

            has_elbs = set(as_group['LoadBalancerNames'])
            # module.fail_json(msg=wanted_elbs)
            # check if all requested are already existing
            if has_elbs.issuperset(wanted_elbs):
                # if wanted contains less than existing, then we need to delete some
                elbs_to_detach = has_elbs.difference(wanted_elbs)
                if elbs_to_detach:
                    changed = True
                    connection.detach_load_balancers(
                        AutoScalingGroupName=group_name,
                        LoadBalancerNames=list(elbs_to_detach)
                    )
            if wanted_elbs.issuperset(has_elbs):
                # if has contains less than wanted, then we need to add some
                elbs_to_attach = wanted_elbs.difference(has_elbs)
                if elbs_to_attach:
                    changed = True
                    connection.attach_load_balancers(
                        AutoScalingGroupName=group_name,
                        LoadBalancerNames=list(elbs_to_attach)
                    )

        # Handle target group attachments/detachments
        # Attach target groups if they are specified but none currently exist
        if target_group_arns and not as_group['TargetGroupARNs']:
            changed = True
            try:
<<<<<<< HEAD
                as_group.update()
            except BotoServerError as e:
                module.fail_json(msg="Failed to update Autoscaling Group: %s" % str(e), exception=traceback.format_exc())
=======
                connection.attach_load_balancer_target_groups(
                    AutoScalingGroupName=group_name,
                    TargetGroupARNs=target_group_arns
                )
            except botocore.exceptions.BotoCoreError as e:
                module.fail_json(msg="Failed to update Autoscaling Group: %s" % str(e),
                                 exception=traceback.format_exc(e))
        # Update target groups if they are specified and one or more already exists
        elif target_group_arns and as_group['TargetGroupARNs']:
            # Get differences
            if not target_group_arns:
                target_group_arns = list()
            wanted_tgs = set(target_group_arns)
            has_tgs = set(as_group['TargetGroupARNs'])
            # check if all requested are already existing
            if has_tgs.issuperset(wanted_tgs):
                # if wanted contains less than existing, then we need to delete some
                tgs_to_detach = has_tgs.difference(wanted_tgs)
                if tgs_to_detach:
                    changed = True
                    connection.detach_load_balancer_target_groups(
                        AutoScalingGroupName=group_name,
                        TargetGroupARNs=list(tgs_to_detach)
                    )
            if wanted_tgs.issuperset(has_tgs):
                # if has contains less than wanted, then we need to add some
                tgs_to_attach = wanted_tgs.difference(has_tgs)
                if tgs_to_attach:
                    changed = True
                    connection.attach_load_balancer_target_groups(
                        AutoScalingGroupName=group_name,
                        TargetGroupARNs=list(tgs_to_attach)
                    )

        launch_configs = connection.describe_launch_configurations(LaunchConfigurationNames=[launch_config_name])
        ag = dict(
            AutoScalingGroupName=group_name,
            AvailabilityZones=availability_zones,
            LaunchConfigurationName=launch_configs['LaunchConfigurations'][0]['LaunchConfigurationName'],
            MinSize=min_size,
            MaxSize=max_size,
            DesiredCapacity=desired_capacity,
            VPCZoneIdentifier=vpc_zone_identifier,
            HealthCheckGracePeriod=health_check_period,
            HealthCheckType=health_check_type,
            DefaultCooldown=default_cooldown,
            TerminationPolicies=termination_policies)
        connection.update_auto_scaling_group(**ag)
>>>>>>> 99d73436

        if notification_topic:
            try:
                as_group.put_notification_configuration(notification_topic, notification_types)
<<<<<<< HEAD
            except BotoServerError as e:
                module.fail_json(msg="Failed to update Autoscaling Group notifications: %s" % str(e), exception=traceback.format_exc())

=======
                connection.put_notification_configuration(
                    AutoScalingGroupName=group_name,
                    TopicARN=notification_topic,
                    NotificationTypes=notification_types
                )
            except botocore.exceptions.BotoCoreError as e:
                module.fail_json(msg="Failed to update Autoscaling Group notifications: %s" % str(e),
                                 exception=traceback.format_exc(e))
>>>>>>> 99d73436
        if wait_for_instances:
            wait_for_new_inst(module, connection, group_name, wait_timeout, desired_capacity, 'viable_instances')
            # Wait for ELB health if ELB(s)defined
            if load_balancers:
                log.debug('\tWAITING FOR ELB HEALTH')
                wait_for_elb(connection, module, group_name)
            # Wait for target group health if target group(s)defined

            if target_group_arns:
                log.debug('\tWAITING FOR TG HEALTH')
                wait_for_target_group(connection, module, group_name)

        try:
            as_group = connection.describe_auto_scaling_groups(
                AutoScalingGroupNames=[group_name])['AutoScalingGroups'][0]
            asg_properties = get_properties(as_group)
<<<<<<< HEAD
        except BotoServerError as e:
            module.fail_json(msg="Failed to read existing Autoscaling Groups: %s" % str(e), exception=traceback.format_exc())
        return(changed, asg_properties)
=======
        except botocore.exceptions.BotoCoreError as e:
            module.fail_json(msg="Failed to read existing Autoscaling Groups: %s" % str(e),
                             exception=traceback.format_exc(e))
        return changed, asg_properties
>>>>>>> 99d73436


def delete_autoscaling_group(connection, module):
    group_name = module.params.get('name')
    notification_topic = module.params.get('notification_topic')
    wait_for_instances = module.params.get('wait_for_instances')

    if notification_topic:
        connection.delete_notification_configuration(
            AutoScalingGroupName=group_name,
            TopicARN=notification_topic
        )
    describe_response = connection.describe_auto_scaling_groups(AutoScalingGroupNames=[group_name])
    groups = describe_response.get('AutoScalingGroups')
    if groups:
<<<<<<< HEAD
        group = groups[0]

        if not wait_for_instances:
            group.delete(True)
            return True

        group.max_size = 0
        group.min_size = 0
        group.desired_capacity = 0
        group.update()
=======
        connection.update_auto_scaling_group(AutoScalingGroupName=group_name, MinSize=0, MaxSize=0, DesiredCapacity=0)
>>>>>>> 99d73436
        instances = True
        while instances:
            tmp_groups = connection.describe_auto_scaling_groups(AutoScalingGroupNames=[group_name]).get(
                'AutoScalingGroups')
            if tmp_groups:
                tmp_group = tmp_groups[0]
                if not tmp_group.get('Instances'):
                    instances = False
            time.sleep(10)

        connection.delete_auto_scaling_group(AutoScalingGroupName=group_name)
        while len(connection.describe_auto_scaling_groups(AutoScalingGroupNames=[group_name]).get('AutoScalingGroups')):
            time.sleep(5)
        return True

    return False

def get_chunks(l, n):
    for i in xrange(0, len(l), n):
        yield l[i:i + n]


def update_size(connection, group, max_size, min_size, dc):

    log.debug("setting ASG sizes")
    log.debug("minimum size: {0}, desired_capacity: {1}, max size: {2}".format(min_size, dc, max_size))
    updated_group = dict()
    updated_group['AutoScalingGroupName'] = group['AutoScalingGroupName']
    updated_group['MinSize'] = min_size
    updated_group['MaxSize'] = max_size
    updated_group['DesiredCapacity'] = dc
    connection.update_auto_scaling_group(**updated_group)


def replace(connection, module):
    batch_size = module.params.get('replace_batch_size')
    wait_timeout = module.params.get('wait_timeout')
    group_name = module.params.get('name')
    max_size =  module.params.get('max_size')
    min_size =  module.params.get('min_size')
    desired_capacity =  module.params.get('desired_capacity')
    lc_check = module.params.get('lc_check')
    replace_instances = module.params.get('replace_instances')

    as_group = connection.describe_auto_scaling_groups(AutoScalingGroupNames=[group_name])['AutoScalingGroups'][0]
    wait_for_new_inst(module, connection, group_name, wait_timeout, as_group['MinSize'], 'viable_instances')
    props = get_properties(as_group)
    instances = props['instances']
    if replace_instances:
        instances = replace_instances
<<<<<<< HEAD

    #check if min_size/max_size/desired capacity have been specified and if not use ASG values
    if min_size is None:
        min_size = as_group.min_size
    if max_size is None:
        max_size = as_group.max_size
    if desired_capacity is None:
        desired_capacity = as_group.desired_capacity
=======
>>>>>>> 99d73436
    # check to see if instances are replaceable if checking launch configs

    new_instances, old_instances = get_instances_by_lc(props, lc_check, instances)
    num_new_inst_needed = desired_capacity - len(new_instances)

    if lc_check:
        if num_new_inst_needed == 0 and old_instances:
            log.debug("No new instances needed, but old instances are present. Removing old instances")
            terminate_batch(connection, module, old_instances, instances, True)
            as_group = connection.describe_auto_scaling_groups(AutoScalingGroupNames=[group_name])['AutoScalingGroups'][0]
            props = get_properties(as_group)
            changed = True
            return(changed, props)

        #  we don't want to spin up extra instances if not necessary
        if num_new_inst_needed < batch_size:
            log.debug("Overriding batch size to {0}".format(num_new_inst_needed))
            batch_size = num_new_inst_needed

    if not old_instances:
        changed = False
        return(changed, props)

<<<<<<< HEAD
=======
    # check if min_size/max_size/desired capacity have been specified and if not use ASG values
    if min_size is None:
        min_size = as_group.min_size
    if max_size is None:
        max_size = as_group.max_size
    if desired_capacity is None:
        desired_capacity = as_group.desired_capacity
>>>>>>> 99d73436
    # set temporary settings and wait for them to be reached
    # This should get overwritten if the number of instances left is less than the batch size.

    as_group = connection.describe_auto_scaling_groups(AutoScalingGroupNames=[group_name])['AutoScalingGroups'][0]
    update_size(connection, as_group, max_size + batch_size, min_size + batch_size, desired_capacity + batch_size)
    wait_for_new_inst(module, connection, group_name, wait_timeout, as_group['MinSize'], 'viable_instances')
    wait_for_elb(connection, module, group_name)
    wait_for_target_group(connection, module, group_name)
    as_group = connection.describe_auto_scaling_groups(AutoScalingGroupNames=[group_name])['AutoScalingGroups'][0]
    props = get_properties(as_group)
    instances = props['instances']
    if replace_instances:
        instances = replace_instances
    log.debug("beginning main loop")
    for i in get_chunks(instances, batch_size):
        # break out of this loop if we have enough new instances
        break_early, desired_size, term_instances = terminate_batch(connection, module, i, instances, False)
        wait_for_term_inst(connection, module, term_instances)
        wait_for_new_inst(module, connection, group_name, wait_timeout, desired_size, 'viable_instances')
        wait_for_elb(connection, module, group_name)
        wait_for_target_group(connection, module, group_name)
        as_group = connection.describe_auto_scaling_groups(AutoScalingGroupNames=[group_name])['AutoScalingGroups'][0]
        if break_early:
            log.debug("breaking loop")
            break
    update_size(connection, as_group, max_size, min_size, desired_capacity)
    as_group = connection.describe_auto_scaling_groups(AutoScalingGroupNames=[group_name])['AutoScalingGroups'][0]
    asg_properties = get_properties(as_group)
    log.debug("Rolling update complete.")
    changed=True
    return(changed, asg_properties)

def get_instances_by_lc(props, lc_check, initial_instances):

    new_instances = []
    old_instances = []
    # old instances are those that have the old launch config
    if lc_check:
        for i in props['instances']:
            if props['instance_facts'][i]['launch_config_name']  == props['launch_config_name']:
                new_instances.append(i)
            else:
                old_instances.append(i)

    else:
        log.debug("Comparing initial instances with current: {0}".format(initial_instances))
        for i in props['instances']:
            if i not in initial_instances:
                new_instances.append(i)
            else:
                old_instances.append(i)
    log.debug("New instances: {0}, {1}".format(len(new_instances), new_instances))
    log.debug("Old instances: {0}, {1}".format(len(old_instances), old_instances))

    return new_instances, old_instances


def list_purgeable_instances(props, lc_check, replace_instances, initial_instances):
    instances_to_terminate = []
    instances = ( inst_id for inst_id in replace_instances if inst_id in props['instances'])

    # check to make sure instances given are actually in the given ASG
    # and they have a non-current launch config
    if lc_check:
        for i in instances:
            if props['instance_facts'][i]['launch_config_name']  != props['launch_config_name']:
                instances_to_terminate.append(i)
    else:
        for i in instances:
            if i in initial_instances:
                instances_to_terminate.append(i)
    return instances_to_terminate

def terminate_batch(connection, module, replace_instances, initial_instances, leftovers=False):
    batch_size = module.params.get('replace_batch_size')
    min_size =  module.params.get('min_size')
    desired_capacity =  module.params.get('desired_capacity')
    group_name = module.params.get('name')
    wait_timeout = int(module.params.get('wait_timeout'))
    lc_check = module.params.get('lc_check')
    decrement_capacity = False
    break_loop = False

    as_group = connection.describe_auto_scaling_groups(AutoScalingGroupNames=[group_name])['AutoScalingGroups'][0]
    props = get_properties(as_group)
    desired_size = as_group['MinSize']

    new_instances, old_instances = get_instances_by_lc(props, lc_check, initial_instances)
    num_new_inst_needed = desired_capacity - len(new_instances)

    # check to make sure instances given are actually in the given ASG
    # and they have a non-current launch config
    instances_to_terminate = list_purgeable_instances(props, lc_check, replace_instances, initial_instances)

    log.debug("new instances needed: {0}".format(num_new_inst_needed))
    log.debug("new instances: {0}".format(new_instances))
    log.debug("old instances: {0}".format(old_instances))
    log.debug("batch instances: {0}".format(",".join(instances_to_terminate)))

    if num_new_inst_needed == 0:
        decrement_capacity = True
        if as_group['MinSize'] != min_size:
            connection.update_auto_scaling_group(AutoScalingGroupName=as_group['AutoScalingGroupName'],
                                                 MinSize=min_size)
            log.debug("Updating minimum size back to original of {0}".format(min_size))
        #if are some leftover old instances, but we are already at capacity with new ones
        # we don't want to decrement capacity
        if leftovers:
            decrement_capacity = False
        break_loop = True
        instances_to_terminate = old_instances
        desired_size = min_size
        log.debug("No new instances needed")

    if num_new_inst_needed < batch_size and num_new_inst_needed !=0 :
        instances_to_terminate = instances_to_terminate[:num_new_inst_needed]
        decrement_capacity = False
        break_loop = False
        log.debug("{0} new instances needed".format(num_new_inst_needed))

    log.debug("decrementing capacity: {0}".format(decrement_capacity))

    for instance_id in instances_to_terminate:
        elb_dreg(connection, module, group_name, instance_id)
        log.debug("terminating instance: {0}".format(instance_id))
        connection.terminate_instance_in_auto_scaling_group(InstanceId=instance_id,
                                                            ShouldDecrementDesiredCapacity=decrement_capacity)

    # we wait to make sure the machines we marked as Unhealthy are
    # no longer in the list

    return break_loop, desired_size, instances_to_terminate


def wait_for_term_inst(connection, module, term_instances):

    batch_size = module.params.get('replace_batch_size')
    wait_timeout = module.params.get('wait_timeout')
    group_name = module.params.get('name')
    lc_check = module.params.get('lc_check')
    as_group = connection.describe_auto_scaling_groups(AutoScalingGroupNames=[group_name])['AutoScalingGroups'][0]
    props = get_properties(as_group)
    count = 1
    wait_timeout = time.time() + wait_timeout
    while wait_timeout > time.time() and count > 0:
        log.debug("waiting for instances to terminate")
        count = 0
        as_group = connection.describe_auto_scaling_groups(AutoScalingGroupNames=[group_name])['AutoScalingGroups'][0]
        props = get_properties(as_group)
        instance_facts = props['instance_facts']
        instances = ( i for i in instance_facts if i in term_instances)
        for i in instances:
            lifecycle = instance_facts[i]['lifecycle_state']
            health = instance_facts[i]['health_status']
            log.debug("Instance {0} has state of {1},{2}".format(i,lifecycle,health ))
            if lifecycle == 'Terminating' or health == 'Unhealthy':
                count += 1
        time.sleep(10)

    if wait_timeout <= time.time():
        # waiting took too long
        module.fail_json(msg = "Waited too long for old instances to terminate. %s" % time.asctime())


def wait_for_new_inst(module, connection, group_name, wait_timeout, desired_size, prop):

    # make sure we have the latest stats after that last loop.
    as_group = connection.describe_auto_scaling_groups(AutoScalingGroupNames=[group_name])['AutoScalingGroups'][0]
    props = get_properties(as_group)
    log.debug("Waiting for {0} = {1}, currently {2}".format(prop, desired_size, props[prop]))
    # now we make sure that we have enough instances in a viable state
    wait_timeout = time.time() + wait_timeout
    while wait_timeout > time.time() and desired_size > props[prop]:
        log.debug("Waiting for {0} = {1}, currently {2}".format(prop, desired_size, props[prop]))
        time.sleep(10)
        as_group = connection.describe_auto_scaling_groups(AutoScalingGroupNames=[group_name])['AutoScalingGroups'][0]
        props = get_properties(as_group)
    if wait_timeout <= time.time():
        # waiting took too long
        module.fail_json(msg = "Waited too long for new instances to become viable. %s" % time.asctime())
    log.debug("Reached {0}: {1}".format(prop, desired_size))
    return props

def main():
    argument_spec = ec2_argument_spec()
    argument_spec.update(
        dict(
            name=dict(required=True, type='str'),
            load_balancers=dict(type='list'),
            target_group_arns=dict(type='list'),
            availability_zones=dict(type='list'),
            launch_config_name=dict(type='str'),
            min_size=dict(type='int'),
            max_size=dict(type='int'),
            placement_group=dict(type='str'),
            desired_capacity=dict(type='int'),
            vpc_zone_identifier=dict(type='list'),
            replace_batch_size=dict(type='int', default=1),
            replace_all_instances=dict(type='bool', default=False),
            replace_instances=dict(type='list', default=[]),
            lc_check=dict(type='bool', default=True),
            wait_timeout=dict(type='int', default=300),
            state=dict(default='present', choices=['present', 'absent']),
            tags=dict(type='list', default=[]),
            health_check_period=dict(type='int', default=300),
            health_check_type=dict(default='EC2', choices=['EC2', 'ELB']),
            default_cooldown=dict(type='int', default=300),
            wait_for_instances=dict(type='bool', default=True),
            termination_policies=dict(type='list', default='Default'),
            notification_topic=dict(type='str', default=None),
            notification_types=dict(type='list', default=[
                'autoscaling:EC2_INSTANCE_LAUNCH',
                'autoscaling:EC2_INSTANCE_LAUNCH_ERROR',
                'autoscaling:EC2_INSTANCE_TERMINATE',
                'autoscaling:EC2_INSTANCE_TERMINATE_ERROR'
            ]),
            suspend_processes=dict(type='list', default=[])
        ),
    )

    module = AnsibleModule(
        argument_spec=argument_spec,
        mutually_exclusive = [['replace_all_instances', 'replace_instances']]
    )

    if not HAS_BOTO_3:
        module.fail_json(msg='boto3 required for this module')

    state = module.params.get('state')
    replace_instances = module.params.get('replace_instances')
    replace_all_instances = module.params.get('replace_all_instances')
    region, ec2_url, aws_connect_params = get_aws_connection_info(module, boto3=True)
    try:
        connection = boto3_conn(module,
                                conn_type='client',
                                resource='autoscaling',
                                region=region,
                                endpoint=ec2_url,
                                **aws_connect_params)
        if not connection:
            module.fail_json(msg="failed to connect to AWS for the given region: %s" % str(region))
    except botocore.exceptions.NoCredentialsError as e:
        module.fail_json(msg=str(e))
    changed = create_changed = replace_changed = False

    if state == 'present':
        create_changed, asg_properties=create_autoscaling_group(connection, module)
    elif state == 'absent':
        changed = delete_autoscaling_group(connection, module)
        module.exit_json( changed = changed )
    if replace_all_instances or replace_instances:
        replace_changed, asg_properties=replace(connection, module)
    if create_changed or replace_changed:
        changed = True
    module.exit_json( changed = changed, **asg_properties )

if __name__ == '__main__':
    main()<|MERGE_RESOLUTION|>--- conflicted
+++ resolved
@@ -545,27 +545,6 @@
         if not vpc_zone_identifier and not availability_zones:
             availability_zones = module.params['availability_zones'] = [zone.name for zone in ec2_connection.get_all_zones()]
         enforce_required_arguments(module)
-<<<<<<< HEAD
-        launch_configs = connection.get_all_launch_configurations(names=[launch_config_name])
-        if len(launch_configs) == 0:
-            module.fail_json(msg="No launch config found with name %s" % launch_config_name)
-        ag = AutoScalingGroup(
-            group_name=group_name,
-            load_balancers=load_balancers,
-            availability_zones=availability_zones,
-            launch_config=launch_configs[0],
-            min_size=min_size,
-            max_size=max_size,
-            placement_group=placement_group,
-            desired_capacity=desired_capacity,
-            vpc_zone_identifier=vpc_zone_identifier,
-            connection=connection,
-            tags=asg_tags,
-            health_check_period=health_check_period,
-            health_check_type=health_check_type,
-            default_cooldown=default_cooldown,
-            termination_policies=termination_policies)
-=======
         launch_configs = connection.describe_launch_configurations(LaunchConfigurationNames=[launch_config_name])
         ag = dict(
             AutoScalingGroupName=group_name,
@@ -586,7 +565,6 @@
             ag['LoadBalancerNames'] = load_balancers
         if target_group_arns:
             ag['TargetGroupARNs'] = target_group_arns
->>>>>>> 99d73436
 
         try:
             connection.create_auto_scaling_group(**ag)
@@ -612,15 +590,9 @@
                 AutoScalingGroupNames=[group_name])['AutoScalingGroups'][0]
             asg_properties = get_properties(as_group)
             changed = True
-<<<<<<< HEAD
-            return(changed, asg_properties)
-        except BotoServerError as e:
-            module.fail_json(msg="Failed to create Autoscaling Group: %s" % str(e), exception=traceback.format_exc())
-=======
             return changed, asg_properties
         except botocore.exceptions.BotoCoreError as e:
             module.fail_json(msg="Failed to create Autoscaling Group: %s" % str(e), exception=traceback.format_exc(e))
->>>>>>> 99d73436
     else:
         as_group = as_groups['AutoScalingGroups'][0]
         changed = False
@@ -699,11 +671,6 @@
         if target_group_arns and not as_group['TargetGroupARNs']:
             changed = True
             try:
-<<<<<<< HEAD
-                as_group.update()
-            except BotoServerError as e:
-                module.fail_json(msg="Failed to update Autoscaling Group: %s" % str(e), exception=traceback.format_exc())
-=======
                 connection.attach_load_balancer_target_groups(
                     AutoScalingGroupName=group_name,
                     TargetGroupARNs=target_group_arns
@@ -752,16 +719,10 @@
             DefaultCooldown=default_cooldown,
             TerminationPolicies=termination_policies)
         connection.update_auto_scaling_group(**ag)
->>>>>>> 99d73436
 
         if notification_topic:
             try:
                 as_group.put_notification_configuration(notification_topic, notification_types)
-<<<<<<< HEAD
-            except BotoServerError as e:
-                module.fail_json(msg="Failed to update Autoscaling Group notifications: %s" % str(e), exception=traceback.format_exc())
-
-=======
                 connection.put_notification_configuration(
                     AutoScalingGroupName=group_name,
                     TopicARN=notification_topic,
@@ -770,7 +731,6 @@
             except botocore.exceptions.BotoCoreError as e:
                 module.fail_json(msg="Failed to update Autoscaling Group notifications: %s" % str(e),
                                  exception=traceback.format_exc(e))
->>>>>>> 99d73436
         if wait_for_instances:
             wait_for_new_inst(module, connection, group_name, wait_timeout, desired_capacity, 'viable_instances')
             # Wait for ELB health if ELB(s)defined
@@ -787,16 +747,10 @@
             as_group = connection.describe_auto_scaling_groups(
                 AutoScalingGroupNames=[group_name])['AutoScalingGroups'][0]
             asg_properties = get_properties(as_group)
-<<<<<<< HEAD
-        except BotoServerError as e:
-            module.fail_json(msg="Failed to read existing Autoscaling Groups: %s" % str(e), exception=traceback.format_exc())
-        return(changed, asg_properties)
-=======
         except botocore.exceptions.BotoCoreError as e:
             module.fail_json(msg="Failed to read existing Autoscaling Groups: %s" % str(e),
                              exception=traceback.format_exc(e))
         return changed, asg_properties
->>>>>>> 99d73436
 
 
 def delete_autoscaling_group(connection, module):
@@ -812,20 +766,7 @@
     describe_response = connection.describe_auto_scaling_groups(AutoScalingGroupNames=[group_name])
     groups = describe_response.get('AutoScalingGroups')
     if groups:
-<<<<<<< HEAD
-        group = groups[0]
-
-        if not wait_for_instances:
-            group.delete(True)
-            return True
-
-        group.max_size = 0
-        group.min_size = 0
-        group.desired_capacity = 0
-        group.update()
-=======
         connection.update_auto_scaling_group(AutoScalingGroupName=group_name, MinSize=0, MaxSize=0, DesiredCapacity=0)
->>>>>>> 99d73436
         instances = True
         while instances:
             tmp_groups = connection.describe_auto_scaling_groups(AutoScalingGroupNames=[group_name]).get(
@@ -876,17 +817,6 @@
     instances = props['instances']
     if replace_instances:
         instances = replace_instances
-<<<<<<< HEAD
-
-    #check if min_size/max_size/desired capacity have been specified and if not use ASG values
-    if min_size is None:
-        min_size = as_group.min_size
-    if max_size is None:
-        max_size = as_group.max_size
-    if desired_capacity is None:
-        desired_capacity = as_group.desired_capacity
-=======
->>>>>>> 99d73436
     # check to see if instances are replaceable if checking launch configs
 
     new_instances, old_instances = get_instances_by_lc(props, lc_check, instances)
@@ -910,8 +840,6 @@
         changed = False
         return(changed, props)
 
-<<<<<<< HEAD
-=======
     # check if min_size/max_size/desired capacity have been specified and if not use ASG values
     if min_size is None:
         min_size = as_group.min_size
@@ -919,7 +847,6 @@
         max_size = as_group.max_size
     if desired_capacity is None:
         desired_capacity = as_group.desired_capacity
->>>>>>> 99d73436
     # set temporary settings and wait for them to be reached
     # This should get overwritten if the number of instances left is less than the batch size.
 
