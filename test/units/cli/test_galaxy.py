# (c) 2016, Adrian Likins <alikins@redhat.com>
#
# This file is part of Ansible
#
# Ansible is free software: you can redistribute it and/or modify
# it under the terms of the GNU General Public License as published by
# the Free Software Foundation, either version 3 of the License, or
# (at your option) any later version.
#
# Ansible is distributed in the hope that it will be useful,
# but WITHOUT ANY WARRANTY; without even the implied warranty of
# MERCHANTABILITY or FITNESS FOR A PARTICULAR PURPOSE.  See the
# GNU General Public License for more details.
#
# You should have received a copy of the GNU General Public License
# along with Ansible.  If not, see <http://www.gnu.org/licenses/>.

# Make coding more python3-ish
from __future__ import (absolute_import, division, print_function)
__metaclass__ = type

from ansible.compat.six import PY3
from ansible.compat.tests import unittest

from nose.plugins.skip import SkipTest
import ansible
import os
import shutil
import tarfile
import tempfile

from mock import patch

if PY3:
    raise SkipTest('galaxy is not ported to be py3 compatible yet')

from ansible.cli.galaxy import GalaxyCLI

class TestGalaxy(unittest.TestCase):
    @classmethod
    def setUpClass(cls):
        '''creating prerequisites for installing a role; setUpClass occurs ONCE whereas setUp occurs with every method tested.'''
        # class data for easy viewing: role_dir, role_tar, role_name, role_req, role_path
        
        if os.path.exists("./delete_me"):
            shutil.rmtree("./delete_me")
        
        # creating framework for a role
        gc = GalaxyCLI(args=["init"])
        with patch('sys.argv', ["-c", "--offline", "delete_me"]):
            gc.parse()
        gc.run()
        cls.role_dir = "./delete_me"
        cls.role_name = "delete_me"

        # making a temp dir for role installation
        cls.role_path = os.path.join(tempfile.mkdtemp(), "roles")
        if not os.path.isdir(cls.role_path):
            os.makedirs(cls.role_path)

        # creating a tar file name for class data
        cls.role_tar = './delete_me.tar.gz'
        cls.makeTar(cls.role_tar, cls.role_dir)

        # creating a temp file with installation requirements
        cls.role_req = './delete_me_requirements.yml'
        fd = open(cls.role_req, "w")
        fd.write("- 'src': '%s'\n  'name': '%s'\n  'path': '%s'" % (cls.role_tar, cls.role_name, cls.role_path))
        fd.close()

    @classmethod
    def makeTar(cls, output_file, source_dir):
        ''' used for making a tarfile from a role directory '''
        # adding directory into a tar file
        try:
            tar = tarfile.open(output_file, "w:gz")
            tar.add(source_dir, arcname=os.path.basename(source_dir))
        except AttributeError: # tarfile obj. has no attribute __exit__ prior to python 2.    7
                pass
        finally:  # ensuring closure of tarfile obj
            tar.close()

    @classmethod
    def tearDownClass(cls):
        '''After tests are finished removes things created in setUpClass'''
        # deleting the temp role directory
        if os.path.exists(cls.role_dir):
            shutil.rmtree(cls.role_dir)
        if os.path.exists(cls.role_req):
            os.remove(cls.role_req)
        if os.path.exists(cls.role_tar):
            os.remove(cls.role_tar)
        if os.path.isdir(cls.role_path):
            shutil.rmtree(cls.role_path)

    def setUp(self):
        self.default_args = []

    def test_init(self):
        galaxy_cli = GalaxyCLI(args=self.default_args)
        self.assertTrue(isinstance(galaxy_cli, GalaxyCLI))

    def test_display_min(self):
        gc = GalaxyCLI(args=self.default_args)
        role_info = {'name': 'some_role_name'}
        display_result = gc._display_role_info(role_info)
        self.assertTrue(display_result.find('some_role_name') >-1)

    def test_display_galaxy_info(self):
        gc = GalaxyCLI(args=self.default_args)
        galaxy_info = {}
        role_info = {'name': 'some_role_name',
                     'galaxy_info': galaxy_info}
        display_result = gc._display_role_info(role_info)
<<<<<<< HEAD
        if display_result.find('\t\tgalaxy_tags:') > -1:
            self.fail('Expected galaxy_tags to be indented twice')

    def test_execute_remove(self):
        # installing role
        gc = GalaxyCLI(args=["install"])
        with patch('sys.argv', ["--offline", "-p", self.role_path, "-r", self.role_req]):
            galaxy_parser = gc.parse()
        gc.run()
        
        # checking that installation worked
        role_file = os.path.join(self.role_path, self.role_name)
        self.assertTrue(os.path.exists(role_file))

        # removing role
        gc = GalaxyCLI(args=["remove"])
        with patch('sys.argv', ["-c", "-p", self.role_path, self.role_name]):
            galaxy_parser = gc.parse()
        super(GalaxyCLI, gc).run()
        gc.api = ansible.galaxy.api.GalaxyAPI(gc.galaxy)
        completed_task = gc.execute_remove()

        # testing role was removed
        self.assertTrue(completed_task == 0)
        self.assertTrue(not os.path.exists(role_file))
=======
        if display_result.find('\n\tgalaxy_info:') == -1:
            self.fail('Expected galaxy_info to be indented once')
>>>>>>> 74210f1c
<|MERGE_RESOLUTION|>--- conflicted
+++ resolved
@@ -112,9 +112,9 @@
         role_info = {'name': 'some_role_name',
                      'galaxy_info': galaxy_info}
         display_result = gc._display_role_info(role_info)
-<<<<<<< HEAD
-        if display_result.find('\t\tgalaxy_tags:') > -1:
-            self.fail('Expected galaxy_tags to be indented twice')
+
+        if display_result.find('\n\tgalaxy_info:') == -1:
+            self.fail('Expected galaxy_info to be indented once')
 
     def test_execute_remove(self):
         # installing role
@@ -138,7 +138,3 @@
         # testing role was removed
         self.assertTrue(completed_task == 0)
         self.assertTrue(not os.path.exists(role_file))
-=======
-        if display_result.find('\n\tgalaxy_info:') == -1:
-            self.fail('Expected galaxy_info to be indented once')
->>>>>>> 74210f1c
